--- conflicted
+++ resolved
@@ -1,5 +1,5 @@
 {
-  "locked": true,
+  "locked": false,
   "version": 2,
   "targets": {
     "DNXCore,Version=v5.0": {
@@ -608,429 +608,6 @@
         "compile": {
           "ref/dnxcore50/_._": {}
         },
-<<<<<<< HEAD
-=======
-        "runtime": {
-          "lib/DNXCore50/System.Private.Uri.dll": {}
-        }
-      },
-      "System.Reflection/4.0.10-beta-23127": {
-        "type": "package",
-        "dependencies": {
-          "System.IO": "4.0.0-beta-23127",
-          "System.Reflection.Primitives": "4.0.0-beta-23127",
-          "System.Runtime": "4.0.20-beta-23127"
-        },
-        "compile": {
-          "ref/dotnet/System.Reflection.dll": {}
-        },
-        "runtime": {
-          "lib/DNXCore50/System.Reflection.dll": {}
-        }
-      },
-      "System.Reflection.Primitives/4.0.0": {
-        "type": "package",
-        "dependencies": {
-          "System.Runtime": "4.0.0"
-        },
-        "compile": {
-          "ref/dotnet/System.Reflection.Primitives.dll": {}
-        },
-        "runtime": {
-          "lib/DNXCore50/System.Reflection.Primitives.dll": {}
-        }
-      },
-      "System.Resources.ResourceManager/4.0.0": {
-        "type": "package",
-        "dependencies": {
-          "System.Globalization": "4.0.0",
-          "System.Reflection": "4.0.0",
-          "System.Runtime": "4.0.0"
-        },
-        "compile": {
-          "ref/dotnet/System.Resources.ResourceManager.dll": {}
-        },
-        "runtime": {
-          "lib/DNXCore50/System.Resources.ResourceManager.dll": {}
-        }
-      },
-      "System.Runtime/4.0.20": {
-        "type": "package",
-        "dependencies": {
-          "System.Private.Uri": "4.0.0"
-        },
-        "compile": {
-          "ref/dotnet/System.Runtime.dll": {}
-        },
-        "runtime": {
-          "lib/DNXCore50/System.Runtime.dll": {}
-        }
-      },
-      "System.Runtime.Extensions/4.0.10": {
-        "type": "package",
-        "dependencies": {
-          "System.Runtime": "4.0.20"
-        },
-        "compile": {
-          "ref/dotnet/System.Runtime.Extensions.dll": {}
-        },
-        "runtime": {
-          "lib/DNXCore50/System.Runtime.Extensions.dll": {}
-        }
-      },
-      "System.Runtime.Handles/4.0.0-beta-23127": {
-        "type": "package",
-        "dependencies": {
-          "System.Runtime": "4.0.0-beta-23127"
-        },
-        "compile": {
-          "ref/dotnet/System.Runtime.Handles.dll": {}
-        },
-        "runtime": {
-          "lib/DNXCore50/System.Runtime.Handles.dll": {}
-        }
-      },
-      "System.Runtime.InteropServices/4.0.20-beta-23127": {
-        "type": "package",
-        "dependencies": {
-          "System.Reflection": "4.0.0-beta-23127",
-          "System.Reflection.Primitives": "4.0.0-beta-23127",
-          "System.Runtime": "4.0.0-beta-23127",
-          "System.Runtime.Handles": "4.0.0-beta-23127"
-        },
-        "compile": {
-          "ref/dotnet/System.Runtime.InteropServices.dll": {}
-        },
-        "runtime": {
-          "lib/DNXCore50/System.Runtime.InteropServices.dll": {}
-        }
-      },
-      "System.Text.Encoding/4.0.10-beta-23127": {
-        "type": "package",
-        "dependencies": {
-          "System.Runtime": "4.0.0-beta-23127"
-        },
-        "compile": {
-          "ref/dotnet/System.Text.Encoding.dll": {}
-        },
-        "runtime": {
-          "lib/DNXCore50/System.Text.Encoding.dll": {}
-        }
-      },
-      "System.Threading/4.0.10": {
-        "type": "package",
-        "dependencies": {
-          "System.Runtime": "4.0.0",
-          "System.Threading.Tasks": "4.0.0"
-        },
-        "compile": {
-          "ref/dotnet/System.Threading.dll": {}
-        },
-        "runtime": {
-          "lib/DNXCore50/System.Threading.dll": {}
-        }
-      },
-      "System.Threading.Tasks/4.0.0": {
-        "type": "package",
-        "dependencies": {
-          "System.Runtime": "4.0.0"
-        },
-        "compile": {
-          "ref/dotnet/System.Threading.Tasks.dll": {}
-        }
-      }
-    },
-    "DNXCore,Version=v5.0/win7-x86": {
-      "System.Collections/4.0.10-beta-23127": {
-        "type": "package",
-        "dependencies": {
-          "System.Runtime": "4.0.20-beta-23127"
-        },
-        "compile": {
-          "ref/dotnet/System.Collections.dll": {}
-        },
-        "runtime": {
-          "lib/DNXCore50/System.Collections.dll": {}
-        }
-      },
-      "System.Diagnostics.Contracts/4.0.0-beta-23127": {
-        "type": "package",
-        "dependencies": {
-          "System.Runtime": "4.0.0-beta-23127"
-        },
-        "compile": {
-          "ref/dotnet/System.Diagnostics.Contracts.dll": {}
-        },
-        "runtime": {
-          "lib/DNXCore50/System.Diagnostics.Contracts.dll": {}
-        }
-      },
-      "System.Diagnostics.Debug/4.0.10-beta-23127": {
-        "type": "package",
-        "dependencies": {
-          "System.Runtime": "4.0.0-beta-23127"
-        },
-        "compile": {
-          "ref/dotnet/System.Diagnostics.Debug.dll": {}
-        },
-        "runtime": {
-          "lib/DNXCore50/System.Diagnostics.Debug.dll": {}
-        }
-      },
-      "System.Diagnostics.Tools/4.0.0-beta-23127": {
-        "type": "package",
-        "dependencies": {
-          "System.Runtime": "4.0.0-beta-23127"
-        },
-        "compile": {
-          "ref/dotnet/System.Diagnostics.Tools.dll": {}
-        },
-        "runtime": {
-          "lib/DNXCore50/System.Diagnostics.Tools.dll": {}
-        }
-      },
-      "System.Globalization/4.0.10-beta-23127": {
-        "type": "package",
-        "dependencies": {
-          "System.Runtime": "4.0.0-beta-23127"
-        },
-        "compile": {
-          "ref/dotnet/System.Globalization.dll": {}
-        },
-        "runtime": {
-          "lib/DNXCore50/System.Globalization.dll": {}
-        }
-      },
-      "System.IO/4.0.10-beta-23127": {
-        "type": "package",
-        "dependencies": {
-          "System.Runtime": "4.0.20-beta-23127",
-          "System.Text.Encoding": "4.0.0-beta-23127",
-          "System.Threading.Tasks": "4.0.0-beta-23127"
-        },
-        "compile": {
-          "ref/dotnet/System.IO.dll": {}
-        },
-        "runtime": {
-          "lib/DNXCore50/System.IO.dll": {}
-        }
-      },
-      "System.Private.Uri/4.0.0": {
-        "type": "package",
-        "compile": {
-          "ref/dnxcore50/_._": {}
-        },
-        "runtime": {
-          "lib/DNXCore50/System.Private.Uri.dll": {}
-        }
-      },
-      "System.Reflection/4.0.10-beta-23127": {
-        "type": "package",
-        "dependencies": {
-          "System.IO": "4.0.0-beta-23127",
-          "System.Reflection.Primitives": "4.0.0-beta-23127",
-          "System.Runtime": "4.0.20-beta-23127"
-        },
-        "compile": {
-          "ref/dotnet/System.Reflection.dll": {}
-        },
-        "runtime": {
-          "lib/DNXCore50/System.Reflection.dll": {}
-        }
-      },
-      "System.Reflection.Primitives/4.0.0": {
-        "type": "package",
-        "dependencies": {
-          "System.Runtime": "4.0.0"
-        },
-        "compile": {
-          "ref/dotnet/System.Reflection.Primitives.dll": {}
-        },
-        "runtime": {
-          "lib/DNXCore50/System.Reflection.Primitives.dll": {}
-        }
-      },
-      "System.Resources.ResourceManager/4.0.0": {
-        "type": "package",
-        "dependencies": {
-          "System.Globalization": "4.0.0",
-          "System.Reflection": "4.0.0",
-          "System.Runtime": "4.0.0"
-        },
-        "compile": {
-          "ref/dotnet/System.Resources.ResourceManager.dll": {}
-        },
-        "runtime": {
-          "lib/DNXCore50/System.Resources.ResourceManager.dll": {}
-        }
-      },
-      "System.Runtime/4.0.20": {
-        "type": "package",
-        "dependencies": {
-          "System.Private.Uri": "4.0.0"
-        },
-        "compile": {
-          "ref/dotnet/System.Runtime.dll": {}
-        },
-        "runtime": {
-          "lib/DNXCore50/System.Runtime.dll": {}
-        }
-      },
-      "System.Runtime.Extensions/4.0.10": {
-        "type": "package",
-        "dependencies": {
-          "System.Runtime": "4.0.20"
-        },
-        "compile": {
-          "ref/dotnet/System.Runtime.Extensions.dll": {}
-        },
-        "runtime": {
-          "lib/DNXCore50/System.Runtime.Extensions.dll": {}
-        }
-      },
-      "System.Runtime.Handles/4.0.0-beta-23127": {
-        "type": "package",
-        "dependencies": {
-          "System.Runtime": "4.0.0-beta-23127"
-        },
-        "compile": {
-          "ref/dotnet/System.Runtime.Handles.dll": {}
-        },
-        "runtime": {
-          "lib/DNXCore50/System.Runtime.Handles.dll": {}
-        }
-      },
-      "System.Runtime.InteropServices/4.0.20-beta-23127": {
-        "type": "package",
-        "dependencies": {
-          "System.Reflection": "4.0.0-beta-23127",
-          "System.Reflection.Primitives": "4.0.0-beta-23127",
-          "System.Runtime": "4.0.0-beta-23127",
-          "System.Runtime.Handles": "4.0.0-beta-23127"
-        },
-        "compile": {
-          "ref/dotnet/System.Runtime.InteropServices.dll": {}
-        },
-        "runtime": {
-          "lib/DNXCore50/System.Runtime.InteropServices.dll": {}
-        }
-      },
-      "System.Text.Encoding/4.0.10-beta-23127": {
-        "type": "package",
-        "dependencies": {
-          "System.Runtime": "4.0.0-beta-23127"
-        },
-        "compile": {
-          "ref/dotnet/System.Text.Encoding.dll": {}
-        },
-        "runtime": {
-          "lib/DNXCore50/System.Text.Encoding.dll": {}
-        }
-      },
-      "System.Threading/4.0.10": {
-        "type": "package",
-        "dependencies": {
-          "System.Runtime": "4.0.0",
-          "System.Threading.Tasks": "4.0.0"
-        },
-        "compile": {
-          "ref/dotnet/System.Threading.dll": {}
-        },
-        "runtime": {
-          "lib/DNXCore50/System.Threading.dll": {}
-        }
-      },
-      "System.Threading.Tasks/4.0.0": {
-        "type": "package",
-        "dependencies": {
-          "System.Runtime": "4.0.0"
-        },
-        "compile": {
-          "ref/dotnet/System.Threading.Tasks.dll": {}
-        }
-      }
-    },
-    "DNXCore,Version=v5.0/win7-x64": {
-      "System.Collections/4.0.10-beta-23127": {
-        "type": "package",
-        "dependencies": {
-          "System.Runtime": "4.0.20-beta-23127"
-        },
-        "compile": {
-          "ref/dotnet/System.Collections.dll": {}
-        },
-        "runtime": {
-          "lib/DNXCore50/System.Collections.dll": {}
-        }
-      },
-      "System.Diagnostics.Contracts/4.0.0-beta-23127": {
-        "type": "package",
-        "dependencies": {
-          "System.Runtime": "4.0.0-beta-23127"
-        },
-        "compile": {
-          "ref/dotnet/System.Diagnostics.Contracts.dll": {}
-        },
-        "runtime": {
-          "lib/DNXCore50/System.Diagnostics.Contracts.dll": {}
-        }
-      },
-      "System.Diagnostics.Debug/4.0.10-beta-23127": {
-        "type": "package",
-        "dependencies": {
-          "System.Runtime": "4.0.0-beta-23127"
-        },
-        "compile": {
-          "ref/dotnet/System.Diagnostics.Debug.dll": {}
-        },
-        "runtime": {
-          "lib/DNXCore50/System.Diagnostics.Debug.dll": {}
-        }
-      },
-      "System.Diagnostics.Tools/4.0.0-beta-23127": {
-        "type": "package",
-        "dependencies": {
-          "System.Runtime": "4.0.0-beta-23127"
-        },
-        "compile": {
-          "ref/dotnet/System.Diagnostics.Tools.dll": {}
-        },
-        "runtime": {
-          "lib/DNXCore50/System.Diagnostics.Tools.dll": {}
-        }
-      },
-      "System.Globalization/4.0.10-beta-23127": {
-        "type": "package",
-        "dependencies": {
-          "System.Runtime": "4.0.0-beta-23127"
-        },
-        "compile": {
-          "ref/dotnet/System.Globalization.dll": {}
-        },
-        "runtime": {
-          "lib/DNXCore50/System.Globalization.dll": {}
-        }
-      },
-      "System.IO/4.0.10-beta-23127": {
-        "type": "package",
-        "dependencies": {
-          "System.Runtime": "4.0.20-beta-23127",
-          "System.Text.Encoding": "4.0.0-beta-23127",
-          "System.Threading.Tasks": "4.0.0-beta-23127"
-        },
-        "compile": {
-          "ref/dotnet/System.IO.dll": {}
-        },
-        "runtime": {
-          "lib/DNXCore50/System.IO.dll": {}
-        }
-      },
-      "System.Private.Uri/4.0.0": {
-        "type": "package",
-        "compile": {
-          "ref/dnxcore50/_._": {}
-        },
->>>>>>> 34e1255d
         "runtime": {
           "lib/DNXCore50/System.Private.Uri.dll": {}
         }
@@ -1201,7 +778,7 @@
     "System.Buffers/0.1.0-d103015-1": {
       "type": "package",
       "serviceable": true,
-      "sha512": "+i8W5qHjwNVWDPG0kZuloko3r6GdpPlkzqXX+IqPYV/vfRMvCk3naa4aMui567mtRk7gJmOwnMYdMYeAcf8rKQ==",
+      "sha512": "QRfU+SiEqqariF4BvW5xL6gderJLHmDvms0UPQXOkJZasoKoRsNVI8dYzPDDxrWqoEEO4vBnTeGyETEO+bL48w==",
       "files": [
         "lib/portable-net45+win8+wpa81+aspnetcore50/System.Buffers.dll",
         "System.Buffers.0.1.0-d103015-1.nupkg",
@@ -1413,16 +990,16 @@
     },
     "System.Private.Uri/4.0.0": {
       "type": "package",
+      "serviceable": true,
       "sha512": "CtuxaCKcRIvPcsqquVl3mPp79EDZPMr2UogfiFCxCs+t2z1VjbpQsKNs1GHZ8VQetqbk1mr0V1yAfMe6y8CHDA==",
       "files": [
-        "[Content_Types].xml",
-        "_rels/.rels",
         "lib/DNXCore50/System.Private.Uri.dll",
         "lib/netcore50/System.Private.Uri.dll",
-        "package/services/metadata/core-properties/86377e21a22d44bbba860094428d894c.psmdcp",
         "ref/dnxcore50/_._",
         "ref/netcore50/_._",
         "runtimes/win8-aot/lib/netcore50/System.Private.Uri.dll",
+        "System.Private.Uri.4.0.0.nupkg",
+        "System.Private.Uri.4.0.0.nupkg.sha512",
         "System.Private.Uri.nuspec"
       ]
     },
@@ -1461,17 +1038,15 @@
     },
     "System.Reflection.Primitives/4.0.0": {
       "type": "package",
+      "serviceable": true,
       "sha512": "n9S0XpKv2ruc17FSnaiX6nV47VfHTZ1wLjKZlAirUZCvDQCH71mVp+Ohabn0xXLh5pK2PKp45HCxkqu5Fxn/lA==",
       "files": [
-        "[Content_Types].xml",
-        "_rels/.rels",
         "lib/DNXCore50/System.Reflection.Primitives.dll",
         "lib/net45/_._",
         "lib/netcore50/System.Reflection.Primitives.dll",
         "lib/win8/_._",
         "lib/wp80/_._",
         "lib/wpa81/_._",
-        "package/services/metadata/core-properties/7070509f3bfd418d859635361251dab0.psmdcp",
         "ref/dotnet/de/System.Reflection.Primitives.xml",
         "ref/dotnet/es/System.Reflection.Primitives.xml",
         "ref/dotnet/fr/System.Reflection.Primitives.xml",
@@ -1490,22 +1065,22 @@
         "ref/wp80/_._",
         "ref/wpa81/_._",
         "runtimes/win8-aot/lib/netcore50/System.Reflection.Primitives.dll",
+        "System.Reflection.Primitives.4.0.0.nupkg",
+        "System.Reflection.Primitives.4.0.0.nupkg.sha512",
         "System.Reflection.Primitives.nuspec"
       ]
     },
     "System.Resources.ResourceManager/4.0.0": {
       "type": "package",
+      "serviceable": true,
       "sha512": "qmqeZ4BJgjfU+G2JbrZt4Dk1LsMxO4t+f/9HarNY6w8pBgweO6jT+cknUH7c3qIrGvyUqraBhU45Eo6UtA0fAw==",
       "files": [
-        "[Content_Types].xml",
-        "_rels/.rels",
         "lib/DNXCore50/System.Resources.ResourceManager.dll",
         "lib/net45/_._",
         "lib/netcore50/System.Resources.ResourceManager.dll",
         "lib/win8/_._",
         "lib/wp80/_._",
         "lib/wpa81/_._",
-        "package/services/metadata/core-properties/657a73ee3f09479c9fedb9538ade8eac.psmdcp",
         "ref/dotnet/de/System.Resources.ResourceManager.xml",
         "ref/dotnet/es/System.Resources.ResourceManager.xml",
         "ref/dotnet/fr/System.Resources.ResourceManager.xml",
@@ -1524,15 +1099,16 @@
         "ref/wp80/_._",
         "ref/wpa81/_._",
         "runtimes/win8-aot/lib/netcore50/System.Resources.ResourceManager.dll",
+        "System.Resources.ResourceManager.4.0.0.nupkg",
+        "System.Resources.ResourceManager.4.0.0.nupkg.sha512",
         "System.Resources.ResourceManager.nuspec"
       ]
     },
     "System.Runtime/4.0.20": {
       "type": "package",
+      "serviceable": true,
       "sha512": "X7N/9Bz7jVPorqdVFO86ns1sX6MlQM+WTxELtx+Z4VG45x9+LKmWH0GRqjgKprUnVuwmfB9EJ9DQng14Z7/zwg==",
       "files": [
-        "[Content_Types].xml",
-        "_rels/.rels",
         "lib/DNXCore50/System.Runtime.dll",
         "lib/MonoAndroid10/_._",
         "lib/MonoTouch10/_._",
@@ -1540,7 +1116,6 @@
         "lib/netcore50/System.Runtime.dll",
         "lib/xamarinios10/_._",
         "lib/xamarinmac20/_._",
-        "package/services/metadata/core-properties/d1ded52f75da4446b1c962f9292aa3ef.psmdcp",
         "ref/dotnet/de/System.Runtime.xml",
         "ref/dotnet/es/System.Runtime.xml",
         "ref/dotnet/fr/System.Runtime.xml",
@@ -1558,15 +1133,16 @@
         "ref/xamarinios10/_._",
         "ref/xamarinmac20/_._",
         "runtimes/win8-aot/lib/netcore50/System.Runtime.dll",
+        "System.Runtime.4.0.20.nupkg",
+        "System.Runtime.4.0.20.nupkg.sha512",
         "System.Runtime.nuspec"
       ]
     },
     "System.Runtime.Extensions/4.0.10": {
       "type": "package",
+      "serviceable": true,
       "sha512": "5dsEwf3Iml7d5OZeT20iyOjT+r+okWpN7xI2v+R4cgd3WSj4DeRPTvPFjDpacbVW4skCAZ8B9hxXJYgkCFKJ1A==",
       "files": [
-        "[Content_Types].xml",
-        "_rels/.rels",
         "lib/DNXCore50/System.Runtime.Extensions.dll",
         "lib/MonoAndroid10/_._",
         "lib/MonoTouch10/_._",
@@ -1574,7 +1150,6 @@
         "lib/netcore50/System.Runtime.Extensions.dll",
         "lib/xamarinios10/_._",
         "lib/xamarinmac20/_._",
-        "package/services/metadata/core-properties/c7fee76a13d04c7ea49fb1a24c184f37.psmdcp",
         "ref/dotnet/de/System.Runtime.Extensions.xml",
         "ref/dotnet/es/System.Runtime.Extensions.xml",
         "ref/dotnet/fr/System.Runtime.Extensions.xml",
@@ -1592,6 +1167,8 @@
         "ref/xamarinios10/_._",
         "ref/xamarinmac20/_._",
         "runtimes/win8-aot/lib/netcore50/System.Runtime.Extensions.dll",
+        "System.Runtime.Extensions.4.0.10.nupkg",
+        "System.Runtime.Extensions.4.0.10.nupkg.sha512",
         "System.Runtime.Extensions.nuspec"
       ]
     },
@@ -1661,20 +1238,17 @@
         "System.Runtime.InteropServices.4.0.20-beta-23127.nupkg",
         "System.Runtime.InteropServices.4.0.20-beta-23127.nupkg.sha512",
         "System.Runtime.InteropServices.nuspec"
-<<<<<<< HEAD
       ]
     },
     "System.Slices/0.1.0-d103015-1": {
       "type": "package",
       "serviceable": true,
-      "sha512": "1u1LZevMrER/vGicD2NMBhz9Erva68FchBvd75Q/RweHsEoIhpWBkNTyd0NgyqOvo35M4TN3Uvca8y1Tneuv3A==",
+      "sha512": "eC7aluMKuzg9PB+2fSFOkcHN6NRN5yT+SJptlgUNLJ4WX9FJmtnUe+Pt8YoSa4ahbGbNp6towrfoAzXhB8Ofuw==",
       "files": [
         "lib/portable-net45+win8+wpa81+aspnetcore50/System.Slices.dll",
         "System.Slices.0.1.0-d103015-1.nupkg",
         "System.Slices.0.1.0-d103015-1.nupkg.sha512",
         "System.Slices.nuspec"
-=======
->>>>>>> 34e1255d
       ]
     },
     "System.Text.Encoding/4.0.10-beta-23127": {
@@ -1708,7 +1282,6 @@
         "System.Text.Encoding.4.0.10-beta-23127.nupkg",
         "System.Text.Encoding.4.0.10-beta-23127.nupkg.sha512",
         "System.Text.Encoding.nuspec"
-<<<<<<< HEAD
       ]
     },
     "System.Text.Formatting/0.1.0-d103015-1": {
@@ -1731,16 +1304,13 @@
         "System.Text.Utf8.0.1.0-d103015-1.nupkg",
         "System.Text.Utf8.0.1.0-d103015-1.nupkg.sha512",
         "System.Text.Utf8.nuspec"
-=======
->>>>>>> 34e1255d
       ]
     },
     "System.Threading/4.0.10": {
       "type": "package",
+      "serviceable": true,
       "sha512": "0w6pRxIEE7wuiOJeKabkDgeIKmqf4ER1VNrs6qFwHnooEE78yHwi/bKkg5Jo8/pzGLm0xQJw0nEmPXt1QBAIUA==",
       "files": [
-        "[Content_Types].xml",
-        "_rels/.rels",
         "lib/DNXCore50/System.Threading.dll",
         "lib/MonoAndroid10/_._",
         "lib/MonoTouch10/_._",
@@ -1748,7 +1318,6 @@
         "lib/netcore50/System.Threading.dll",
         "lib/xamarinios10/_._",
         "lib/xamarinmac20/_._",
-        "package/services/metadata/core-properties/c17c3791d8fa4efbb8aded2ca8c71fbe.psmdcp",
         "ref/dotnet/de/System.Threading.xml",
         "ref/dotnet/es/System.Threading.xml",
         "ref/dotnet/fr/System.Threading.xml",
@@ -1766,6 +1335,8 @@
         "ref/xamarinios10/_._",
         "ref/xamarinmac20/_._",
         "runtimes/win8-aot/lib/netcore50/System.Threading.dll",
+        "System.Threading.4.0.10.nupkg",
+        "System.Threading.4.0.10.nupkg.sha512",
         "System.Threading.nuspec"
       ]
     },
@@ -1773,8 +1344,6 @@
       "type": "package",
       "sha512": "dA3y1B6Pc8mNt9obhEWWGGpvEakS51+nafXpmM/Z8IF847GErLXGTjdfA+AYEKszfFbH7SVLWUklXhYeeSQ1lw==",
       "files": [
-        "[Content_Types].xml",
-        "_rels/.rels",
         "lib/MonoAndroid10/_._",
         "lib/MonoTouch10/_._",
         "lib/net45/_._",
@@ -1784,7 +1353,6 @@
         "lib/xamarinios10/_._",
         "lib/xamarinmac20/_._",
         "License.rtf",
-        "package/services/metadata/core-properties/e45094f04ec149d1ba36afbb03ce2e9e.psmdcp",
         "ref/dotnet/de/System.Threading.Tasks.xml",
         "ref/dotnet/es/System.Threading.Tasks.xml",
         "ref/dotnet/fr/System.Threading.Tasks.xml",
@@ -1815,6 +1383,8 @@
         "ref/wpa81/_._",
         "ref/xamarinios10/_._",
         "ref/xamarinmac20/_._",
+        "System.Threading.Tasks.4.0.0.nupkg",
+        "System.Threading.Tasks.4.0.0.nupkg.sha512",
         "System.Threading.Tasks.nuspec"
       ]
     }
