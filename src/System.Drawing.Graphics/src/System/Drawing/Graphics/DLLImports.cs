--- conflicted
+++ resolved
@@ -1,4 +1,7 @@
-<<<<<<< HEAD
+// Copyright (c) Microsoft. All rights reserved. 
+// Licensed under the MIT license. See LICENSE file in the project root for full license information. 
+
+
 using System.Runtime.InteropServices;
 
 namespace System.Drawing.Graphics {
@@ -81,17 +84,6 @@
 
         [DllImport("libgdx86.dll", CharSet = CharSet.Unicode)]
         public static extern IntPtr gdImageCreate(int sx, int sy);
-       
 
-=======
-// Copyright (c) Microsoft. All rights reserved. 
-// Licensed under the MIT license. See LICENSE file in the project root for full license information. 
-
-namespace System.Drawing.Graphics
-{
-    class DLLImports
-    {
-
->>>>>>> 689594a3
     }
 }