﻿<?xml version="1.0" encoding="utf-8"?>
<Project ToolsVersion="12.0" DefaultTargets="Build" xmlns="http://schemas.microsoft.com/developer/msbuild/2003">
  <Import Project="$([MSBuild]::GetDirectoryNameOfFileAbove($(MSBuildThisFileDirectory), dir.props))\dir.props" />
  <PropertyGroup>
    <Configuration Condition=" '$(Configuration)' == '' ">Debug</Configuration>
    <Platform Condition=" '$(Platform)' == '' ">AnyCPU</Platform>
    <OutputType>Library</OutputType>
    <RootNamespace>System.Drawing.Graphics</RootNamespace>
    <AssemblyName>System.Drawing.Graphics</AssemblyName>
    <AssemblyVersion>4.0.0.0</AssemblyVersion>
    <AllowUnsafeBlocks>true</AllowUnsafeBlocks>
    <ProjectGuid>{091712F4-3894-4D0B-9403-39D115621208}</ProjectGuid>
  </PropertyGroup>
  <!-- Help VS understand available configurations -->
  <PropertyGroup Condition="'$(Configuration)|$(Platform)' == 'Windows_Debug|AnyCPU'" />
  <PropertyGroup Condition="'$(Configuration)|$(Platform)' == 'Windows_Release|AnyCPU'" />
  <PropertyGroup Condition="'$(Configuration)|$(Platform)' == 'Linux_Debug|AnyCPU'" />
  <PropertyGroup Condition="'$(Configuration)|$(Platform)' == 'Linux_Release|AnyCPU'" />
  <PropertyGroup Condition="'$(Configuration)|$(Platform)' == 'OSX_Debug|AnyCPU'" />
  <PropertyGroup Condition="'$(Configuration)|$(Platform)' == 'OSX_Release|AnyCPU'" />
  <ItemGroup>
    <Compile Include="System\Drawing\Graphics\GDStreamWrapper.cs" />
    <Compile Include="System\Drawing\Graphics\ImageExtensions.cs" />
    <Compile Include="System\Drawing\Graphics\DLLImports.cs" />
    <Compile Include="System\Drawing\Graphics\Image.cs" />
    <Compile Include="System\Drawing\Graphics\Jpg.cs" />
<<<<<<< HEAD
    <Compile Include="System\Drawing\Graphics\LibGDLinuxImports.cs" />
    <Compile Include="System\Drawing\Graphics\LibGDOSXImports.cs" />
=======
>>>>>>> b8851400
    <Compile Include="System\Drawing\Graphics\Png.cs" />
  </ItemGroup>
  <ItemGroup Condition=" '$(TargetsWindows)' == 'true' ">
    <Compile Include= "System\Drawing\Graphics\Interop\Windows\Interop.Windows.cs" />
  </ItemGroup>
  <ItemGroup Condition=" '$(TargetsLinux)' == 'true' ">
    <Compile Include= "System\Drawing\Graphics\Interop\Linux\Interop.Linux.cs" />
  </ItemGroup>
  <ItemGroup Condition=" '$(TargetsOSX)' == 'true' ">
    <Compile Include= "System\Drawing\Graphics\Interop\OSX\Interop.OSX.cs" />
  </ItemGroup>
  <ItemGroup>
    <None Include="packages.config" />
    <None Include="project.json" />
  </ItemGroup>
  <Import Project="$([MSBuild]::GetDirectoryNameOfFileAbove($(MSBuildThisFileDirectory), dir.targets))\dir.targets" />
</Project><|MERGE_RESOLUTION|>--- conflicted
+++ resolved
@@ -24,11 +24,6 @@
     <Compile Include="System\Drawing\Graphics\DLLImports.cs" />
     <Compile Include="System\Drawing\Graphics\Image.cs" />
     <Compile Include="System\Drawing\Graphics\Jpg.cs" />
-<<<<<<< HEAD
-    <Compile Include="System\Drawing\Graphics\LibGDLinuxImports.cs" />
-    <Compile Include="System\Drawing\Graphics\LibGDOSXImports.cs" />
-=======
->>>>>>> b8851400
     <Compile Include="System\Drawing\Graphics\Png.cs" />
   </ItemGroup>
   <ItemGroup Condition=" '$(TargetsWindows)' == 'true' ">
